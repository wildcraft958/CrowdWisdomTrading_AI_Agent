--- conflicted
+++ resolved
@@ -2,10 +2,7 @@
 # Copy this file to .env and fill in your actual API keys
 
 # Required for OpenRouter LLM
-<<<<<<< HEAD
-OPENROUTER_API_KEY="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"
-=======
->>>>>>> aa09cced
+OPENROUTER_API_KEY=your_openrouter_api_key_here
 
 # SEC data (EdgarTools has no API key required, just set user identity)
 SEC_IDENTITY=animeshraj958@gmail.com
